--- conflicted
+++ resolved
@@ -56,11 +56,7 @@
 
   @GuardedBy("updateTaskLock")
   private UpdateTaskImpl cachedUpdateTask;
-<<<<<<< HEAD
   private ReleaseIdentifierStorage releaseIdentifierStorage;
-  private boolean showDownloadInNotificationManager = false;
-=======
->>>>>>> d7017614
 
   @GuardedBy("activityLock")
   private Activity currentActivity;
@@ -77,17 +73,8 @@
         new FirebaseAppDistributionNotificationsManager(firebaseApp);
   }
 
-<<<<<<< HEAD
-  public void updateApk(
-      @NonNull UpdateTaskImpl updateTask,
-      @NonNull AppDistributionReleaseInternal latestRelease,
-      @NonNull boolean showDownloadInNotificationManager) {
-    this.showDownloadInNotificationManager = showDownloadInNotificationManager;
-    this.cachedUpdateTask = updateTask;
-    downloadApk(latestRelease)
-=======
-  public synchronized UpdateTaskImpl updateApk(
-      @NonNull String downloadUrl, boolean showDownloadNotificationManager) {
+  public synchronized UpdateTaskImpl updateApk(@NonNull AppDistributionReleaseInternal latestRelease, 
+       boolean showDownloadNotificationManager) {
     synchronized (updateTaskLock) {
       if (cachedUpdateTask != null && !cachedUpdateTask.isComplete()) {
         return cachedUpdateTask;
@@ -96,8 +83,7 @@
       cachedUpdateTask = new UpdateTaskImpl();
     }
 
-    downloadApk(downloadUrl, showDownloadNotificationManager)
->>>>>>> d7017614
+    downloadApk(latestRelease, showDownloadNotificationManager)
         .addOnSuccessListener(
             downloadExecutor,
             file ->
@@ -129,11 +115,8 @@
 
   @VisibleForTesting
   @NonNull
-<<<<<<< HEAD
-  Task<File> downloadApk(@NonNull AppDistributionReleaseInternal latestRelease) {
-=======
-  Task<File> downloadApk(@NonNull String downloadUrl, boolean showDownloadNotificationManager) {
->>>>>>> d7017614
+
+  Task<File> downloadApk(@NonNull AppDistributionReleaseInternal latestRelease, boolean showDownloadNotificationManager) {
     if (downloadTaskCompletionSource != null
         && !downloadTaskCompletionSource.getTask().isComplete()) {
       return downloadTaskCompletionSource.getTask();
@@ -141,20 +124,13 @@
 
     downloadTaskCompletionSource = new TaskCompletionSource<>();
 
-<<<<<<< HEAD
-    makeApkDownloadRequest(latestRelease);
+
+    makeApkDownloadRequest(latestRelease, showDownloadNotificationManager);
     return downloadTaskCompletionSource.getTask();
   }
 
-  private void makeApkDownloadRequest(@NonNull AppDistributionReleaseInternal latestRelease) {
-=======
-    makeApkDownloadRequest(downloadUrl, showDownloadNotificationManager);
-    return downloadTaskCompletionSource.getTask();
-  }
-
   private void makeApkDownloadRequest(
-      @NonNull String downloadUrl, boolean showDownloadNotificationManager) {
->>>>>>> d7017614
+      @NonNull AppDistributionReleaseInternal latestRelease, boolean showDownloadNotificationManager) {
     downloadExecutor.execute(
         () -> {
           try {
@@ -170,15 +146,13 @@
               postUpdateProgress(
                   responseLength, 0, UpdateStatus.PENDING, showDownloadNotificationManager);
               String fileName = getApplicationName() + ".apk";
-<<<<<<< HEAD
-              downloadToDisk(connection.getInputStream(), responseLength, fileName, latestRelease);
-=======
+
               downloadToDisk(
                   connection.getInputStream(),
                   responseLength,
                   fileName,
+                  latestRelease,
                   showDownloadNotificationManager);
->>>>>>> d7017614
             }
           } catch (IOException | FirebaseAppDistributionException e) {
             setDownloadTaskCompletionErrorWithDefault(
@@ -191,14 +165,7 @@
   }
 
   private void downloadToDisk(
-<<<<<<< HEAD
-      InputStream input,
-      long totalSize,
-      String fileName,
-      AppDistributionReleaseInternal latestRelease) {
-=======
-      InputStream input, long totalSize, String fileName, boolean showDownloadNotificationManager) {
->>>>>>> d7017614
+      InputStream input, long totalSize, String fileName, AppDistributionReleaseInternal latestRelease, boolean showDownloadNotificationManager) {
 
     File apkFile = getApkFileForApp(fileName);
     apkFile.delete();
