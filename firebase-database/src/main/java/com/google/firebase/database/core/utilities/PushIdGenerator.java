// Copyright 2018 Google LLC
//
// Licensed under the Apache License, Version 2.0 (the "License");
// you may not use this file except in compliance with the License.
// You may obtain a copy of the License at
//
//      http://www.apache.org/licenses/LICENSE-2.0
//
// Unless required by applicable law or agreed to in writing, software
// distributed under the License is distributed on an "AS IS" BASIS,
// WITHOUT WARRANTIES OR CONDITIONS OF ANY KIND, either express or implied.
// See the License for the specific language governing permissions and
// limitations under the License.

package com.google.firebase.database.core.utilities;

import static com.google.firebase.database.core.utilities.Utilities.hardAssert;
import static com.google.firebase.database.core.utilities.Utilities.tryParseInt;

import com.google.firebase.database.snapshot.ChildKey;
import java.util.Collections;
import java.util.Random;

public class PushIdGenerator {

  private static final String PUSH_CHARS =
      "-0123456789ABCDEFGHIJKLMNOPQRSTUVWXYZ_abcdefghijklmnopqrstuvwxyz";

  private static final char MIN_PUSH_CHAR = '-';

  private static final char MAX_PUSH_CHAR = 'z';

  private static final int MAX_KEY_LEN = 786;

  private static final Random randGen = new Random();

  private static long lastPushTime = 0L;

  private static final int[] lastRandChars = new int[12];

  public static synchronized String generatePushChildName(long now) {
    boolean duplicateTime = (now == lastPushTime);
    lastPushTime = now;

    char[] timeStampChars = new char[8];
    StringBuilder result = new StringBuilder(20);
    for (int i = 7; i >= 0; i--) {
      timeStampChars[i] = PUSH_CHARS.charAt((int) (now % 64));
      now = now / 64;
    }
    hardAssert(now == 0);

    result.append(timeStampChars);

    if (!duplicateTime) {
      for (int i = 0; i < 12; i++) {
        lastRandChars[i] = randGen.nextInt(64);
      }
    } else {
      incrementArray();
    }
    for (int i = 0; i < 12; i++) {
      result.append(PUSH_CHARS.charAt(lastRandChars[i]));
    }
    hardAssert(result.length() == 20);
    return result.toString();
  }

<<<<<<< HEAD
  // `key` is assumed to be non-empty.
  public static final String prevBefore(String key) {
    Validation.validateNullableKey(key);
    Integer num = tryParseInt(key);
    if (num != null) {
      return String.valueOf(num - 1);
    }
    StringBuilder next = new StringBuilder(key);
    if (next.charAt(next.length() - 1) == MIN_PUSH_CHAR) {
      if (next.length() == 1) {
        // Empty keys are not allowed, but `getMinName()` sorts
        // lower than any other key.
        return ChildKey.getMinName().toString();
      }
      // If the last character is the smallest possible character, then the next
      // smallest string is the prefix of `key` without it.
      return next.substring(0, next.length() - 1);
    }
    // Replace the last character with it's immediate predecessor, and fill the
    // suffix of the key with MAX_PUSH_CHAR. This is the lexicographically largest
    // possible key smaller than `key`.
    next.setCharAt(
        next.length() - 1,
        PUSH_CHARS.charAt(PUSH_CHARS.indexOf(next.charAt(next.length() - 1)) - 1));
    return next.append(Collections.nCopies(MAX_PUSH_CHAR, MAX_KEY_LEN - next.length())).toString();
  };

  public static final String nextAfter(String key) {
=======
  public static final String successor(String key) {
>>>>>>> 4c43f398
    Validation.validateNullableKey(key);
    Integer num = tryParseInt(key);
    if (num != null) {
      if (Long.valueOf(num) + 1L > Integer.MAX_VALUE) {
        // Consult for the rationale behind this.
        // https://firebase.google.com/docs/database/web/lists-of-data#data-order
        return String.valueOf(MIN_PUSH_CHAR);
      }
      return String.valueOf(num + 1);
    }
    StringBuilder next = new StringBuilder(key);

    if (next.length() < MAX_KEY_LEN) {
      // If this key doesn't have all possible character slots filled,
      // the lexicographical successor is the same string with the smallest
      // possible character appended to the end.
      next.append(MIN_PUSH_CHAR);
      return next.toString();
    }

    int i = next.length() - 1;

    while (i >= 0 && next.charAt(i) == MAX_PUSH_CHAR) {
      i--;
    }

    // `nextAfter` was called on the largest possible key, so return the
    // maxName, which sorts larger than all keys.
    if (i == -1) {
      return ChildKey.getMaxName().toString();
    }

    // `i` now points to the last character in `key` that is < MAX_PUSH_CHAR,
    // where all characters in `key.substring(i + 1, key.length)` are MAX_PUSH_CHAR.
    // The lexicographical successor is attained by increment this character, and
    // returning the prefix of `key` up to and including it.
    char source = next.charAt(i);
    char sourcePlusOne = PUSH_CHARS.charAt(PUSH_CHARS.indexOf(source) + 1);
    next.replace(i, i + 1, String.valueOf(sourcePlusOne));

    return next.substring(0, i + 1);
  }

  private static void incrementArray() {
    for (int i = 11; i >= 0; i--) {
      if (lastRandChars[i] != 63) {
        lastRandChars[i] = lastRandChars[i] + 1;
        return;
      }
      lastRandChars[i] = 0;
    }
  }
}<|MERGE_RESOLUTION|>--- conflicted
+++ resolved
@@ -66,7 +66,6 @@
     return result.toString();
   }
 
-<<<<<<< HEAD
   // `key` is assumed to be non-empty.
   public static final String prevBefore(String key) {
     Validation.validateNullableKey(key);
@@ -94,10 +93,7 @@
     return next.append(Collections.nCopies(MAX_PUSH_CHAR, MAX_KEY_LEN - next.length())).toString();
   };
 
-  public static final String nextAfter(String key) {
-=======
   public static final String successor(String key) {
->>>>>>> 4c43f398
     Validation.validateNullableKey(key);
     Integer num = tryParseInt(key);
     if (num != null) {
